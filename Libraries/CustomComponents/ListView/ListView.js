/**
 * Copyright (c) 2013-present, Facebook, Inc.
 * All rights reserved.
 *
 * This source code is licensed under the BSD-style license found in the
 * LICENSE file in the root directory of this source tree. An additional grant
 * of patent rights can be found in the PATENTS file in the same directory.
 *
 * Facebook, Inc. ("Facebook") owns all right, title and interest, including
 * all intellectual property and other proprietary rights, in and to the React
 * Native CustomComponents software (the "Software").  Subject to your
 * compliance with these terms, you are hereby granted a non-exclusive,
 * worldwide, royalty-free copyright license to (1) use and copy the Software;
 * and (2) reproduce and distribute the Software as part of your own software
 * ("Your Software").  Facebook reserves all rights not expressly granted to
 * you in this license agreement.
 *
 * THE SOFTWARE AND DOCUMENTATION, IF ANY, ARE PROVIDED "AS IS" AND ANY EXPRESS
 * OR IMPLIED WARRANTIES (INCLUDING, BUT NOT LIMITED TO, THE IMPLIED WARRANTIES
 * OF MERCHANTABILITY AND FITNESS FOR A PARTICULAR PURPOSE) ARE DISCLAIMED.
 * IN NO EVENT SHALL FACEBOOK OR ITS AFFILIATES, OFFICERS, DIRECTORS OR
 * EMPLOYEES BE LIABLE FOR ANY DIRECT, INDIRECT, INCIDENTAL, SPECIAL,
 * EXEMPLARY, OR CONSEQUENTIAL DAMAGES (INCLUDING, BUT NOT LIMITED TO,
 * PROCUREMENT OF SUBSTITUTE GOODS OR SERVICES; LOSS OF USE, DATA, OR PROFITS;
 * OR BUSINESS INTERRUPTION) HOWEVER CAUSED AND ON ANY THEORY OF LIABILITY,
 * WHETHER IN CONTRACT, STRICT LIABILITY, OR TORT (INCLUDING NEGLIGENCE OR
 * OTHERWISE) ARISING IN ANY WAY OUT OF THE USE OF THE SOFTWARE, EVEN IF
 * ADVISED OF THE POSSIBILITY OF SUCH DAMAGE.
 *
 * @providesModule ListView
 * @flow
 */
'use strict';

var ListViewDataSource = require('ListViewDataSource');
var React = require('React');
var ReactNative = require('ReactNative');
var RCTScrollViewManager = require('NativeModules').ScrollViewManager;
var ScrollView = require('ScrollView');
var ScrollResponder = require('ScrollResponder');
var StaticRenderer = require('StaticRenderer');
var TimerMixin = require('react-timer-mixin');

var cloneReferencedElement = require('react-clone-referenced-element');
var isEmpty = require('isEmpty');
var merge = require('merge');

var PropTypes = React.PropTypes;

var DEFAULT_PAGE_SIZE = 1;
var DEFAULT_INITIAL_ROWS = 10;
var DEFAULT_SCROLL_RENDER_AHEAD = 1000;
var DEFAULT_END_REACHED_THRESHOLD = 1000;
var DEFAULT_SCROLL_CALLBACK_THROTTLE = 50;


/**
 * ListView - A core component designed for efficient display of vertically
 * scrolling lists of changing data. The minimal API is to create a
 * [`ListView.DataSource`](docs/listviewdatasource.html), populate it with a simple
 * array of data blobs, and instantiate a `ListView` component with that data
 * source and a `renderRow` callback which takes a blob from the data array and
 * returns a renderable component.
 *
 * Minimal example:
 *
 * ```
 * class MyComponent extends Component {
 *   constructor() {
 *     super();
 *     const ds = new ListView.DataSource({rowHasChanged: (r1, r2) => r1 !== r2});
 *     this.state = {
 *       dataSource: ds.cloneWithRows(['row 1', 'row 2']),
 *     };
 *   }
 *
 *   render() {
 *     return (
 *       <ListView
 *         dataSource={this.state.dataSource}
 *         renderRow={(rowData) => <Text>{rowData}</Text>}
 *       />
 *     );
 *   }
 * }
 * ```
 *
 * ListView also supports more advanced features, including sections with sticky
 * section headers, header and footer support, callbacks on reaching the end of
 * the available data (`onEndReached`) and on the set of rows that are visible
 * in the device viewport change (`onChangeVisibleRows`), and several
 * performance optimizations.
 *
 * There are a few performance operations designed to make ListView scroll
 * smoothly while dynamically loading potentially very large (or conceptually
 * infinite) data sets:
 *
 *  * Only re-render changed rows - the rowHasChanged function provided to the
 *    data source tells the ListView if it needs to re-render a row because the
 *    source data has changed - see ListViewDataSource for more details.
 *
 *  * Rate-limited row rendering - By default, only one row is rendered per
 *    event-loop (customizable with the `pageSize` prop). This breaks up the
 *    work into smaller chunks to reduce the chance of dropping frames while
 *    rendering rows.
 */

var ListView = React.createClass({
  _childFrames: ([]: Array<Object>),
  _sentEndForContentLength: (null: ?number),
  _scrollComponent: (null: any),
  _prevRenderedRowsCount: 0,
  _visibleRows: ({}: Object),
  scrollProperties: ({}: Object),

  mixins: [ScrollResponder.Mixin, TimerMixin],

  statics: {
    DataSource: ListViewDataSource,
  },

  /**
   * You must provide a renderRow function. If you omit any of the other render
   * functions, ListView will simply skip rendering them.
   *
   * - renderRow(rowData, sectionID, rowID, highlightRow);
   * - renderSectionHeader(sectionData, sectionID);
   */
  propTypes: {
    ...ScrollView.propTypes,
    /**
     * An instance of [ListView.DataSource](docs/listviewdatasource.html) to use
     */
    dataSource: PropTypes.instanceOf(ListViewDataSource).isRequired,
    /**
     * (sectionID, rowID, adjacentRowHighlighted) => renderable
     *
     * If provided, a renderable component to be rendered as the separator
     * below each row but not the last row if there is a section header below.
     * Take a sectionID and rowID of the row above and whether its adjacent row
     * is highlighted.
     */
    renderSeparator: PropTypes.func,
    /**
     * (rowData, sectionID, rowID, highlightRow) => renderable
     *
     * Takes a data entry from the data source and its ids and should return
     * a renderable component to be rendered as the row. By default the data
     * is exactly what was put into the data source, but it's also possible to
     * provide custom extractors. ListView can be notified when a row is
     * being highlighted by calling `highlightRow(sectionID, rowID)`. This
     * sets a boolean value of adjacentRowHighlighted in renderSeparator, allowing you
     * to control the separators above and below the highlighted row. The highlighted
     * state of a row can be reset by calling highlightRow(null).
     */
    renderRow: PropTypes.func.isRequired,
    /**
     * How many rows to render on initial component mount. Use this to make
     * it so that the first screen worth of data appears at one time instead of
     * over the course of multiple frames.
     */
    initialListSize: PropTypes.number.isRequired,
    /**
     * Called when all rows have been rendered and the list has been scrolled
     * to within onEndReachedThreshold of the bottom. The native scroll
     * event is provided.
     */
    onEndReached: PropTypes.func,
    /**
     * Threshold in pixels (virtual, not physical) for calling onEndReached.
     */
    onEndReachedThreshold: PropTypes.number.isRequired,
    /**
     * Number of rows to render per event loop. Note: if your 'rows' are actually
     * cells, i.e. they don't span the full width of your view (as in the
     * ListViewGridLayoutExample), you should set the pageSize to be a multiple
     * of the number of cells per row, otherwise you're likely to see gaps at
     * the edge of the ListView as new pages are loaded.
     */
    pageSize: PropTypes.number.isRequired,
    /**
     * () => renderable
     *
     * The header and footer are always rendered (if these props are provided)
     * on every render pass. If they are expensive to re-render, wrap them
     * in StaticContainer or other mechanism as appropriate. Footer is always
     * at the bottom of the list, and header at the top, on every render pass.
     */
    renderFooter: PropTypes.func,
    renderHeader: PropTypes.func,
    /**
     * (sectionData, sectionID) => renderable
     *
<<<<<<< HEAD
     * If provided, a header is rendered for this section.
=======
     * If provided, a sticky header / footer is rendered for this section.
     * The sticky behavior means that it will scroll with the content at the
     * top or bottom of the section until it reaches the edge of the screen, at
     * which point it will stick to the top / bottom until it is pushed off
     * the screen by the next section header / footer.
>>>>>>> c9796c68
     */
    renderSectionHeader: PropTypes.func,
    renderSectionFooter: PropTypes.func,
    /**
     * (props) => renderable
     *
     * A function that returns the scrollable component in which the list rows
     * are rendered. Defaults to returning a ScrollView with the given props.
     */
    renderScrollComponent: React.PropTypes.func.isRequired,
    /**
     * How early to start rendering rows before they come on screen, in
     * pixels.
     */
    scrollRenderAheadDistance: React.PropTypes.number.isRequired,
    /**
     * (visibleRows, changedRows) => void
     *
     * Called when the set of visible rows changes. `visibleRows` maps
     * { sectionID: { rowID: true }} for all the visible rows, and
     * `changedRows` maps { sectionID: { rowID: true | false }} for the rows
     * that have changed their visibility, with true indicating visible, and
     * false indicating the view has moved out of view.
     */
    onChangeVisibleRows: React.PropTypes.func,
    /**
     * A performance optimization for improving scroll perf of
     * large lists, used in conjunction with overflow: 'hidden' on the row
     * containers. This is enabled by default.
     */
    removeClippedSubviews: React.PropTypes.bool,
    /**
     * Makes the sections headers sticky. The sticky behavior means that it
     * will scroll with the content at the top of the section until it reaches
     * the top of the screen, at which point it will stick to the top until it
     * is pushed off the screen by the next section header.
     * @platform ios
     */
    stickySectionHeadersEnabled: React.PropTypes.bool,
    /**
     * An array of child indices determining which children get docked to the
     * top of the screen when scrolling. For example, passing
     * `stickyHeaderIndices={[0]}` will cause the first child to be fixed to the
     * top of the scroll view. This property is not supported in conjunction
     * with `horizontal={true}`.
     * @platform ios
     */
    stickyHeaderIndices: PropTypes.arrayOf(PropTypes.number).isRequired,
    /**
     * An array of child indices determining which children get docked to the
     * bottom of the screen when scrolling. For example, passing
     * `stickyFooterIndices={[0]}` will cause the first child to be fixed to the
     * bottom of the scroll view. This property is not supported in conjunction
     * with `horizontal={true}`.
     * @platform ios
     */
    stickyFooterIndices: PropTypes.arrayOf(PropTypes.number).isRequired,
    /**
     * Flag indicating whether empty section headers should be rendered. In the future release
     * empty section headers will be rendered by default, and the flag will be deprecated.
     * If empty sections are not desired to be rendered their indices should be excluded from sectionID object.
     */
    enableEmptySections: PropTypes.bool,
  },

  /**
   * Exports some data, e.g. for perf investigations or analytics.
   */
  getMetrics: function() {
    return {
      contentLength: this.scrollProperties.contentLength,
      totalRows: (this.props.enableEmptySections ? this.props.dataSource.getRowAndSectionCount() : this.props.dataSource.getRowCount()),
      renderedRows: this.state.curRenderedRowsCount,
      visibleRows: Object.keys(this._visibleRows).length,
    };
  },

  /**
   * Provides a handle to the underlying scroll responder.
   * Note that `this._scrollComponent` might not be a `ScrollView`, so we
   * need to check that it responds to `getScrollResponder` before calling it.
   */
  getScrollResponder: function() {
    if (this._scrollComponent && this._scrollComponent.getScrollResponder) {
      return this._scrollComponent.getScrollResponder();
    }
  },

  getScrollableNode: function() {
    if (this._scrollComponent && this._scrollComponent.getScrollableNode) {
      return this._scrollComponent.getScrollableNode();
    } else {
      return ReactNative.findNodeHandle(this._scrollComponent);
    }
  },

  /**
   * Scrolls to a given x, y offset, either immediately or with a smooth animation.
   *
   * See `ScrollView#scrollTo`.
   */
  scrollTo: function(...args: Array<mixed>) {
    if (this._scrollComponent && this._scrollComponent.scrollTo) {
      this._scrollComponent.scrollTo(...args);
    }
  },

  /**
   * If this is a vertical ListView scrolls to the bottom.
   * If this is a horizontal ListView scrolls to the right.
   *
   * Use `scrollToEnd({animated: true})` for smooth animated scrolling,
   * `scrollToEnd({animated: false})` for immediate scrolling.
   * If no options are passed, `animated` defaults to true.
   *
   * See `ScrollView#scrollToEnd`.
   */
  scrollToEnd: function(options?: { animated?: boolean }) {
    if (this._scrollComponent) {
      if (this._scrollComponent.scrollToEnd) {
        this._scrollComponent.scrollToEnd(options);
      } else {
        console.warn(
          'The scroll component used by the ListView does not support ' +
          'scrollToEnd. Check the renderScrollComponent prop of your ListView.'
        );
      }
    }
  },

  setNativeProps: function(props: Object) {
    if (this._scrollComponent) {
      this._scrollComponent.setNativeProps(props);
    }
  },

  /**
   * React life cycle hooks.
   */

  getDefaultProps: function() {
    return {
      initialListSize: DEFAULT_INITIAL_ROWS,
      pageSize: DEFAULT_PAGE_SIZE,
      renderScrollComponent: props => <ScrollView {...props} />,
      scrollRenderAheadDistance: DEFAULT_SCROLL_RENDER_AHEAD,
      onEndReachedThreshold: DEFAULT_END_REACHED_THRESHOLD,
      stickySectionHeadersEnabled: true,
      stickyHeaderIndices: [],
      stickyFooterIndices: [],
    };
  },

  getInitialState: function() {
    return {
      curRenderedRowsCount: this.props.initialListSize,
      highlightedRow: ({} : Object),
    };
  },

  getInnerViewNode: function() {
    return this._scrollComponent.getInnerViewNode();
  },

  componentWillMount: function() {
    // this data should never trigger a render pass, so don't put in state
    this.scrollProperties = {
      visibleLength: null,
      contentLength: null,
      offset: 0
    };
    this._childFrames = [];
    this._visibleRows = {};
    this._prevRenderedRowsCount = 0;
    this._sentEndForContentLength = null;
  },

  componentDidMount: function() {
    // do this in animation frame until componentDidMount actually runs after
    // the component is laid out
    this.requestAnimationFrame(() => {
      this._measureAndUpdateScrollProps();
    });
  },

  componentWillReceiveProps: function(nextProps: Object) {
    if (this.props.dataSource !== nextProps.dataSource ||
        this.props.initialListSize !== nextProps.initialListSize) {
      this.setState((state, props) => {
        this._prevRenderedRowsCount = 0;
        return {
          curRenderedRowsCount: Math.min(
            Math.max(
              state.curRenderedRowsCount,
              props.initialListSize
            ),
            props.enableEmptySections ? props.dataSource.getRowAndSectionCount() : props.dataSource.getRowCount()
          ),
        };
      }, () => this._renderMoreRowsIfNeeded());
    }
  },

  componentDidUpdate: function() {
    this.requestAnimationFrame(() => {
      this._measureAndUpdateScrollProps();
    });
  },

  _onRowHighlighted: function(sectionID: string, rowID: string) {
    this.setState({highlightedRow: {sectionID, rowID}});
  },

  render: function() {
    var bodyComponents = [];

    var dataSource = this.props.dataSource;
    var allRowIDs = dataSource.rowIdentities;
    var rowCount = 0;
<<<<<<< HEAD
    var stickySectionHeaderIndices = [];
=======
    var sectionHeaderIndices = [];
    var sectionFooterIndices = [];
>>>>>>> c9796c68

    var header = this.props.renderHeader && this.props.renderHeader();
    var footer = this.props.renderFooter && this.props.renderFooter();
    var totalIndex = header ? 1 : 0;

    for (var sectionIdx = 0; sectionIdx < allRowIDs.length; sectionIdx++) {
      var sectionID = dataSource.sectionIdentities[sectionIdx];
      var rowIDs = allRowIDs[sectionIdx];
      var rowCountChanged = rowCount >= this._prevRenderedRowsCount;

      if (rowIDs.length === 0) {
        if (this.props.enableEmptySections === undefined) {
          var warning = require('fbjs/lib/warning');
          warning(false, 'In next release empty section headers will be rendered.'
                  + ' In this release you can use \'enableEmptySections\' flag to render empty section headers.');
          continue;
        } else {
          var invariant = require('fbjs/lib/invariant');
          invariant(
            this.props.enableEmptySections,
            'In next release \'enableEmptySections\' flag will be deprecated, empty section headers will always be rendered.'
            + ' If empty section headers are not desirable their indices should be excluded from sectionIDs object.'
            + ' In this release \'enableEmptySections\' may only have value \'true\' to allow empty section headers rendering.');
        }
      }

      if (this.props.renderSectionHeader) {
        var shouldUpdateHeader = rowCountChanged &&
          dataSource.sectionHeaderShouldUpdate(sectionIdx);
        bodyComponents.push(
          <StaticRenderer
            key={'s_' + sectionID}
            shouldUpdate={!!shouldUpdateHeader}
            render={this.props.renderSectionHeader.bind(
              null,
              dataSource.getSectionHeaderData(sectionIdx),
              sectionID
            )}
          />
        );
        if (this.props.stickySectionHeadersEnabled) {
          stickySectionHeaderIndices.push(totalIndex++);
        }
      }

      for (var rowIdx = 0; rowIdx < rowIDs.length; rowIdx++) {
        var rowID = rowIDs[rowIdx];
        var comboID = sectionID + '_' + rowID;
        var shouldUpdateRow = rowCount >= this._prevRenderedRowsCount &&
          dataSource.rowShouldUpdate(sectionIdx, rowIdx);
        var row =
          <StaticRenderer
            key={'r_' + comboID}
            shouldUpdate={!!shouldUpdateRow}
            render={this.props.renderRow.bind(
              null,
              dataSource.getRowData(sectionIdx, rowIdx),
              sectionID,
              rowID,
              this._onRowHighlighted
            )}
          />;
        bodyComponents.push(row);
        totalIndex++;

        if (this.props.renderSeparator &&
            (rowIdx !== rowIDs.length - 1 || sectionIdx === allRowIDs.length - 1)) {
          var adjacentRowHighlighted =
            this.state.highlightedRow.sectionID === sectionID && (
              this.state.highlightedRow.rowID === rowID ||
              this.state.highlightedRow.rowID === rowIDs[rowIdx + 1]
            );
          var separator = this.props.renderSeparator(
            sectionID,
            rowID,
            adjacentRowHighlighted
          );
          if (separator) {
            bodyComponents.push(separator);
            totalIndex++;
          }
        }
        if (++rowCount === this.state.curRenderedRowsCount) {
          break;
        }
      }

      if (this.props.renderSectionFooter) {
        var shouldUpdateFooter = rowCountChanged &&
        dataSource.sectionHeaderShouldUpdate(sectionIdx);
        bodyComponents.push(
          <StaticRenderer
            key={'f_' + sectionID}
            shouldUpdate={!!shouldUpdateFooter}
            render={this.props.renderSectionFooter.bind(
              null,
              dataSource.getSectionHeaderData(sectionIdx),
              sectionID
            )}
          />
        );
        sectionFooterIndices.push(totalIndex++);
      }

      if (rowCount >= this.state.curRenderedRowsCount) {
        break;
      }
    }

    var {
      renderScrollComponent,
      ...props
    } = this.props;
    if (!props.scrollEventThrottle) {
      props.scrollEventThrottle = DEFAULT_SCROLL_CALLBACK_THROTTLE;
    }
    if (props.removeClippedSubviews === undefined) {
      props.removeClippedSubviews = true;
    }
    Object.assign(props, {
      onScroll: this._onScroll,
<<<<<<< HEAD
      stickyHeaderIndices: this.props.stickyHeaderIndices.concat(stickySectionHeaderIndices),
=======
      stickyHeaderIndices: this.props.stickyHeaderIndices.concat(sectionHeaderIndices),
      stickyFooterIndices: this.props.stickyFooterIndices.concat(sectionFooterIndices),
>>>>>>> c9796c68

      // Do not pass these events downstream to ScrollView since they will be
      // registered in ListView's own ScrollResponder.Mixin
      onKeyboardWillShow: undefined,
      onKeyboardWillHide: undefined,
      onKeyboardDidShow: undefined,
      onKeyboardDidHide: undefined,
    });

    return cloneReferencedElement(renderScrollComponent(props), {
      ref: this._setScrollComponentRef,
      onContentSizeChange: this._onContentSizeChange,
      onLayout: this._onLayout,
    }, header, bodyComponents, footer);
  },

  /**
   * Private methods
   */

  _measureAndUpdateScrollProps: function() {
    var scrollComponent = this.getScrollResponder();
    if (!scrollComponent || !scrollComponent.getInnerViewNode) {
      return;
    }

    // RCTScrollViewManager.calculateChildFrames is not available on
    // every platform
    RCTScrollViewManager && RCTScrollViewManager.calculateChildFrames &&
      RCTScrollViewManager.calculateChildFrames(
        ReactNative.findNodeHandle(scrollComponent),
        this._updateVisibleRows,
      );
  },

  _setScrollComponentRef: function(scrollComponent: Object) {
    this._scrollComponent = scrollComponent;
  },

  _onContentSizeChange: function(width: number, height: number) {
    var contentLength = !this.props.horizontal ? height : width;
    if (contentLength !== this.scrollProperties.contentLength) {
      this.scrollProperties.contentLength = contentLength;
      this._updateVisibleRows();
      this._renderMoreRowsIfNeeded();
    }
    this.props.onContentSizeChange && this.props.onContentSizeChange(width, height);
  },

  _onLayout: function(event: Object) {
    var {width, height} = event.nativeEvent.layout;
    var visibleLength = !this.props.horizontal ? height : width;
    if (visibleLength !== this.scrollProperties.visibleLength) {
      this.scrollProperties.visibleLength = visibleLength;
      this._updateVisibleRows();
      this._renderMoreRowsIfNeeded();
    }
    this.props.onLayout && this.props.onLayout(event);
  },

  _maybeCallOnEndReached: function(event?: Object) {
    if (this.props.onEndReached &&
        this.scrollProperties.contentLength !== this._sentEndForContentLength &&
        this._getDistanceFromEnd(this.scrollProperties) < this.props.onEndReachedThreshold &&
        this.state.curRenderedRowsCount === (this.props.enableEmptySections ? this.props.dataSource.getRowAndSectionCount() : this.props.dataSource.getRowCount())) {
      this._sentEndForContentLength = this.scrollProperties.contentLength;
      this.props.onEndReached(event);
      return true;
    }
    return false;
  },

  _renderMoreRowsIfNeeded: function() {
    if (this.scrollProperties.contentLength === null ||
      this.scrollProperties.visibleLength === null ||
      this.state.curRenderedRowsCount === (this.props.enableEmptySections ? this.props.dataSource.getRowAndSectionCount() : this.props.dataSource.getRowCount())) {
      this._maybeCallOnEndReached();
      return;
    }

    var distanceFromEnd = this._getDistanceFromEnd(this.scrollProperties);
    if (distanceFromEnd < this.props.scrollRenderAheadDistance) {
      this._pageInNewRows();
    }
  },

  _pageInNewRows: function() {
    this.setState((state, props) => {
      var rowsToRender = Math.min(
        state.curRenderedRowsCount + props.pageSize,
        (props.enableEmptySections ? props.dataSource.getRowAndSectionCount() : props.dataSource.getRowCount())
      );
      this._prevRenderedRowsCount = state.curRenderedRowsCount;
      return {
        curRenderedRowsCount: rowsToRender
      };
    }, () => {
      this._measureAndUpdateScrollProps();
      this._prevRenderedRowsCount = this.state.curRenderedRowsCount;
    });
  },

  _getDistanceFromEnd: function(scrollProperties: Object) {
    return scrollProperties.contentLength - scrollProperties.visibleLength - scrollProperties.offset;
  },

  _updateVisibleRows: function(updatedFrames?: Array<Object>) {
    if (!this.props.onChangeVisibleRows) {
      return; // No need to compute visible rows if there is no callback
    }
    if (updatedFrames) {
      updatedFrames.forEach((newFrame) => {
        this._childFrames[newFrame.index] = merge(newFrame);
      });
    }
    var isVertical = !this.props.horizontal;
    var dataSource = this.props.dataSource;
    var visibleMin = this.scrollProperties.offset;
    var visibleMax = visibleMin + this.scrollProperties.visibleLength;
    var allRowIDs = dataSource.rowIdentities;

    var header = this.props.renderHeader && this.props.renderHeader();
    var totalIndex = header ? 1 : 0;
    var visibilityChanged = false;
    var changedRows = {};
    for (var sectionIdx = 0; sectionIdx < allRowIDs.length; sectionIdx++) {
      var rowIDs = allRowIDs[sectionIdx];
      if (rowIDs.length === 0) {
        continue;
      }
      var sectionID = dataSource.sectionIdentities[sectionIdx];
      if (this.props.renderSectionHeader) {
        totalIndex++;
      }
      var visibleSection = this._visibleRows[sectionID];
      if (!visibleSection) {
        visibleSection = {};
      }
      for (var rowIdx = 0; rowIdx < rowIDs.length; rowIdx++) {
        var rowID = rowIDs[rowIdx];
        var frame = this._childFrames[totalIndex];
        totalIndex++;
        if (this.props.renderSeparator &&
           (rowIdx !== rowIDs.length - 1 || sectionIdx === allRowIDs.length - 1)){
          totalIndex++;
        }
        if (!frame) {
          break;
        }
        var rowVisible = visibleSection[rowID];
        var min = isVertical ? frame.y : frame.x;
        var max = min + (isVertical ? frame.height : frame.width);
        if ((!min && !max) || (min === max)) {
          break;
        }
        if (min > visibleMax || max < visibleMin) {
          if (rowVisible) {
            visibilityChanged = true;
            delete visibleSection[rowID];
            if (!changedRows[sectionID]) {
              changedRows[sectionID] = {};
            }
            changedRows[sectionID][rowID] = false;
          }
        } else if (!rowVisible) {
          visibilityChanged = true;
          visibleSection[rowID] = true;
          if (!changedRows[sectionID]) {
            changedRows[sectionID] = {};
          }
          changedRows[sectionID][rowID] = true;
        }
      }
      if (!isEmpty(visibleSection)) {
        this._visibleRows[sectionID] = visibleSection;
      } else if (this._visibleRows[sectionID]) {
        delete this._visibleRows[sectionID];
      }
    }
    visibilityChanged && this.props.onChangeVisibleRows(this._visibleRows, changedRows);
  },

  _onScroll: function(e: Object) {
    var isVertical = !this.props.horizontal;
    this.scrollProperties.visibleLength = e.nativeEvent.layoutMeasurement[
      isVertical ? 'height' : 'width'
    ];
    this.scrollProperties.contentLength = e.nativeEvent.contentSize[
      isVertical ? 'height' : 'width'
    ];
    this.scrollProperties.offset = e.nativeEvent.contentOffset[
      isVertical ? 'y' : 'x'
    ];
    this._updateVisibleRows(e.nativeEvent.updatedChildFrames);
    if (!this._maybeCallOnEndReached(e)) {
      this._renderMoreRowsIfNeeded();
    }

    if (this.props.onEndReached &&
        this._getDistanceFromEnd(this.scrollProperties) > this.props.onEndReachedThreshold) {
      // Scrolled out of the end zone, so it should be able to trigger again.
      this._sentEndForContentLength = null;
    }

    this.props.onScroll && this.props.onScroll(e);
  },
});

module.exports = ListView;<|MERGE_RESOLUTION|>--- conflicted
+++ resolved
@@ -191,15 +191,11 @@
     /**
      * (sectionData, sectionID) => renderable
      *
-<<<<<<< HEAD
-     * If provided, a header is rendered for this section.
-=======
      * If provided, a sticky header / footer is rendered for this section.
      * The sticky behavior means that it will scroll with the content at the
      * top or bottom of the section until it reaches the edge of the screen, at
      * which point it will stick to the top / bottom until it is pushed off
      * the screen by the next section header / footer.
->>>>>>> c9796c68
      */
     renderSectionHeader: PropTypes.func,
     renderSectionFooter: PropTypes.func,
@@ -419,12 +415,8 @@
     var dataSource = this.props.dataSource;
     var allRowIDs = dataSource.rowIdentities;
     var rowCount = 0;
-<<<<<<< HEAD
     var stickySectionHeaderIndices = [];
-=======
-    var sectionHeaderIndices = [];
-    var sectionFooterIndices = [];
->>>>>>> c9796c68
+    var stickySectionFooterIndices = [];
 
     var header = this.props.renderHeader && this.props.renderHeader();
     var footer = this.props.renderFooter && this.props.renderFooter();
@@ -546,12 +538,8 @@
     }
     Object.assign(props, {
       onScroll: this._onScroll,
-<<<<<<< HEAD
       stickyHeaderIndices: this.props.stickyHeaderIndices.concat(stickySectionHeaderIndices),
-=======
-      stickyHeaderIndices: this.props.stickyHeaderIndices.concat(sectionHeaderIndices),
-      stickyFooterIndices: this.props.stickyFooterIndices.concat(sectionFooterIndices),
->>>>>>> c9796c68
+      stickyFooterIndices: this.props.stickyFooterIndices.concat(stickySectionFooterIndices),
 
       // Do not pass these events downstream to ScrollView since they will be
       // registered in ListView's own ScrollResponder.Mixin
